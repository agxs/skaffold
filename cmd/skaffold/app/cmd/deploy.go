/*
Copyright 2019 The Skaffold Authors

Licensed under the Apache License, Version 2.0 (the "License");
you may not use this file except in compliance with the License.
You may obtain a copy of the License at

    http://www.apache.org/licenses/LICENSE-2.0

Unless required by applicable law or agreed to in writing, software
distributed under the License is distributed on an "AS IS" BASIS,
WITHOUT WARRANTIES OR CONDITIONS OF ANY KIND, either express or implied.
See the License for the specific language governing permissions and
limitations under the License.
*/

package cmd

import (
	"context"
	"fmt"
	"io"

	"github.com/spf13/cobra"
	"github.com/spf13/pflag"

	"github.com/GoogleContainerTools/skaffold/cmd/skaffold/app/flags"
	"github.com/GoogleContainerTools/skaffold/cmd/skaffold/app/tips"
	"github.com/GoogleContainerTools/skaffold/pkg/skaffold/build"
	"github.com/GoogleContainerTools/skaffold/pkg/skaffold/runner"
	"github.com/GoogleContainerTools/skaffold/pkg/skaffold/schema/latest"
)

var (
	deployFromBuildOutputFile flags.BuildOutputFileFlag
	preBuiltImages            flags.Images
)

// NewCmdDeploy describes the CLI command to deploy artifacts.
func NewCmdDeploy() *cobra.Command {
	return NewCmd("deploy").
		WithDescription("Deploy pre-built artifacts").
		WithExample("Build the artifacts and collect the tags into a file", "build --file-output=tags.json").
		WithExample("Deploy those tags", "deploy --build-artifacts=tags.json").
		WithExample("Build the artifacts and then deploy them", "build -q | skaffold deploy --build-artifacts -").
		WithExample("Deploy without first rendering the manifests", "deploy --skip-render").
		WithCommonFlags().
		WithFlags(func(f *pflag.FlagSet) {
			f.VarP(&preBuiltImages, "images", "i", "A list of pre-built images to deploy")
<<<<<<< HEAD
			f.VarP(&buildOutputFile, "build-artifacts", "a", `Filepath containing build output.
E.g. build.out created by running skaffold build --quiet -o "{{json .}}" > build.out`)
			f.BoolVar(&opts.SkipRender, "skip-render", false, "Don't render the manifests, just deploy them")
=======
			f.VarP(&deployFromBuildOutputFile, "build-artifacts", "a", "File containing build result from a previous 'skaffold build --file-output'")
>>>>>>> fddc9544
		}).
		NoArgs(doDeploy)
}

func doDeploy(ctx context.Context, out io.Writer) error {
	return withRunner(ctx, func(r runner.Runner, config *latest.SkaffoldConfig) error {
<<<<<<< HEAD
		var deployed []build.Artifact
		if !opts.SkipRender {
			deployed, err := getArtifactsToDeploy(out, buildOutputFile.BuildArtifacts(), preBuiltImages.Artifacts(), config.Build.Artifacts)
=======
		deployed, err := getArtifactsToDeploy(out, deployFromBuildOutputFile.BuildArtifacts(), preBuiltImages.Artifacts(), config.Build.Artifacts)
		if err != nil {
			return err
		}

		for i := range deployed {
			tag, err := r.ApplyDefaultRepo(deployed[i].Tag)
>>>>>>> fddc9544
			if err != nil {
				return err
			}

			for i := range deployed {
				tag, err := r.ApplyDefaultRepo(deployed[i].Tag)
				if err != nil {
					return err
				}

				deployed[i].Tag = tag
			}
		}
		return r.DeployAndLog(ctx, out, deployed)
	})
}

func getArtifactsToDeploy(out io.Writer, fromFile, fromCLI []build.Artifact, artifacts []*latest.Artifact) ([]build.Artifact, error) {
	var deployed []build.Artifact
	for _, artifact := range artifacts {
		deployed = append(deployed, build.Artifact{
			ImageName: artifact.ImageName,
		})
	}

	// Tags provided by file take precedence over those provided on the command line
	deployed = build.MergeWithPreviousBuilds(fromCLI, deployed)
	deployed = build.MergeWithPreviousBuilds(fromFile, deployed)

	// Check that every image has a non empty tag
	for _, d := range deployed {
		if d.Tag == "" {
			tips.PrintUseRunVsDeploy(out)
			return nil, fmt.Errorf("no tag provided for image [%s]", d.ImageName)
		}
	}

	return deployed, nil
}<|MERGE_RESOLUTION|>--- conflicted
+++ resolved
@@ -47,32 +47,18 @@
 		WithCommonFlags().
 		WithFlags(func(f *pflag.FlagSet) {
 			f.VarP(&preBuiltImages, "images", "i", "A list of pre-built images to deploy")
-<<<<<<< HEAD
-			f.VarP(&buildOutputFile, "build-artifacts", "a", `Filepath containing build output.
-E.g. build.out created by running skaffold build --quiet -o "{{json .}}" > build.out`)
+			f.VarP(&deployFromBuildOutputFile, "build-artifacts", "a", "File containing build result from a previous 'skaffold build --file-output'")
 			f.BoolVar(&opts.SkipRender, "skip-render", false, "Don't render the manifests, just deploy them")
-=======
-			f.VarP(&deployFromBuildOutputFile, "build-artifacts", "a", "File containing build result from a previous 'skaffold build --file-output'")
->>>>>>> fddc9544
 		}).
 		NoArgs(doDeploy)
 }
 
 func doDeploy(ctx context.Context, out io.Writer) error {
 	return withRunner(ctx, func(r runner.Runner, config *latest.SkaffoldConfig) error {
-<<<<<<< HEAD
+
 		var deployed []build.Artifact
 		if !opts.SkipRender {
-			deployed, err := getArtifactsToDeploy(out, buildOutputFile.BuildArtifacts(), preBuiltImages.Artifacts(), config.Build.Artifacts)
-=======
-		deployed, err := getArtifactsToDeploy(out, deployFromBuildOutputFile.BuildArtifacts(), preBuiltImages.Artifacts(), config.Build.Artifacts)
-		if err != nil {
-			return err
-		}
-
-		for i := range deployed {
-			tag, err := r.ApplyDefaultRepo(deployed[i].Tag)
->>>>>>> fddc9544
+			deployed, err := getArtifactsToDeploy(out, deployFromBuildOutputFile.BuildArtifacts(), preBuiltImages.Artifacts(), config.Build.Artifacts)
 			if err != nil {
 				return err
 			}
@@ -82,7 +68,6 @@
 				if err != nil {
 					return err
 				}
-
 				deployed[i].Tag = tag
 			}
 		}
