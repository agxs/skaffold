--- conflicted
+++ resolved
@@ -20,11 +20,7 @@
 	"context"
 	"fmt"
 	"io/ioutil"
-<<<<<<< HEAD
-	"os"
-=======
 	"path/filepath"
->>>>>>> befffb83
 	"testing"
 
 	"github.com/GoogleContainerTools/skaffold/pkg/skaffold/build"
@@ -536,8 +532,8 @@
 				CmdRunWithOutput("helm version --client", version21).
 				AndRun("helm --kube-context kubecontext get foo --kubeconfig kubeconfig").
 				AndRun("helm --kube-context kubecontext dep build testdata/foo --kubeconfig kubeconfig").
-				AndRunWithOutput("helm --kube-context kubecontext package testdata/foo --destination "+tmpDir+" --version 0.1.2 --app-version 1.2.3 --kubeconfig kubeconfig", "Packaged to /tmp/foo-0.1.2.tgz").
-				AndRun("helm --kube-context kubecontext upgrade foo " + tmpDir + "/foo-0.1.2.tgz --namespace testNamespace --set-string image=foo:3605e7bc17cf46e53f4d81c4cbc24e5b4c495184 --kubeconfig kubeconfig").
+				AndRunWithOutput("helm --kube-context kubecontext package testdata/foo --destination "+tmpDir+" --version 0.1.2 --app-version 1.2.3 --kubeconfig kubeconfig", fmt.Sprintf("Packaged to %s", filepath.Join(tmpDir, "foo-0.1.2.tgz"))).
+				AndRun("helm --kube-context kubecontext upgrade foo " + filepath.Join(tmpDir, "foo-0.1.2.tgz") + " --namespace testNamespace --set-string image=foo:3605e7bc17cf46e53f4d81c4cbc24e5b4c495184 --kubeconfig kubeconfig").
 				AndRun("helm --kube-context kubecontext get foo --kubeconfig kubeconfig"),
 			shouldErr:  false,
 			runContext: makeRunContext(testDeployFooWithPackaged, false),
