--- conflicted
+++ resolved
@@ -204,12 +204,9 @@
 			continue
 		}
 		allResourcesCheckComplete = false
-<<<<<<< HEAD
+		if str := r.ReportSinceLastUpdated(); str != "" {
 		if str := d.ReportSinceLastUpdated(); str != "" {
 			event.ResourceStatusCheckEventUpdated(d.String(), str)
-=======
-		if str := r.ReportSinceLastUpdated(); str != "" {
->>>>>>> fa609a94
 			color.Default.Fprintln(out, tabHeader, trimNewLine(str))
 		}
 	}
@@ -238,12 +235,4 @@
 
 func (c *counter) markProcessed() int {
 	return int(atomic.AddInt32(&c.pending, -1))
-}
-
-//func toProto(r Resource) *proto.Resource {
-//	return &proto.Resource{
-//		Name:      r.Name(),
-//		Type:      r.Type(),
-//		Namespace: r.Namespace(),
-//	}
-//}+}